--- conflicted
+++ resolved
@@ -261,7 +261,6 @@
 | `pnpm preview` | Preview built assets |
 | `pnpm check` | Lint & TS (biome + tsgo) |
 | `pnpm fix` | Auto-fix issues |
-<<<<<<< HEAD
 | `pnpm test` | Run all tests |
 | `pnpm test:coverage` | Run tests with coverage report |
 | `pnpm test:watch` | Run tests in watch mode |
@@ -310,16 +309,12 @@
 - **Race condition prevention** testing for concurrent requests
 
 The test suite validates that the Modbus implementation handles malformed frames gracefully without crashes and properly manages request timeouts and overlapping requests.
-=======
-| `pnpm test` | Run tests |
-| `pnpm test:coverage` | Run tests with coverage report |
 
 The project includes a comprehensive CI pipeline that:
 - Tests across Node.js versions 18, 20, and 22
 - Uses pnpm dependency caching for faster builds
 - Generates and uploads coverage reports
 - Automatically uploads coverage data to Codecov (if configured)
->>>>>>> acc96acd
 
 ## Contributing
 
@@ -336,5 +331,4 @@
 - Modbus protocol community references
 
 ---
-Enjoy inspecting your Modbus devices directly from the browser.
-# Test CI fix+Enjoy inspecting your Modbus devices directly from the browser.