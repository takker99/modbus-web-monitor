# Modbus Web Monitor

Web-based Modbus RTU / ASCII inspector (monitor & tester) powered by the Web Serial API and Preact. It lets you connect to a serial Modbus device directly from Chrome (or any Chromium browser supporting Web Serial), send read/write requests, monitor periodic polling, and inspect raw frames.

> This tool was originally prototyped in Japanese; all UI and source comments have been translated to English.

## Features

- Runs 100% in the browser (no native installs) using Web Serial API
<<<<<<< HEAD
- Supports Modbus RTU (basic ASCII placeholder handler present)
- Single read (FC 01/02/03/04) & write (FC 05/06) requests
- Multi-write operations (FC 15/16) with array input validation
=======
- Supports Modbus RTU and ASCII protocols with full framing validation
- Single read (FC 01/02/03/04) & single write (FC 05/06) requests
>>>>>>> ff785179
- Periodic monitoring (polling) with adjustable interval in code (default 1000 ms)
- Hex or decimal display toggle for register values & addresses
- Real‑time communication log (TX/RX) with copy single / copy all and automatic trimming
- CRC16 (RTU) and LRC (ASCII) validation for frame integrity
- Simple buffering & response correlation with timeout handling
- Clean, responsive UI (desktop & mobile)

## Roadmap Ideas (Not yet implemented)

<<<<<<< HEAD
- Better Modbus ASCII framing & LRC check
=======
- Multi-coil (FC15) and multi-register (FC16) writes in UI
>>>>>>> ff785179
- Saving / loading session profiles
- Export logs / captured values to CSV
- Custom polling interval in UI
- Support for additional function codes & exception decoding table improvements

## Architecture Overview

| Layer | File(s) | Responsibility |
|-------|---------|---------------|
| UI (React-like) | `src/App.tsx` | Preact component implementation of the full UI (current active path) |
| Legacy DOM UI (non-Preact) | `src/ui.ts` + `src/main.ts` | Earlier vanilla DOM event driven UI (still present; not used when using `main.tsx`) |
| Modbus protocol | `src/modbus.ts` | Building requests, parsing RTU/ASCII responses, CRC/LRC validation, monitoring loop |
| Serial abstraction | `src/serial.ts` | Web Serial API wrapper + event emitter |
| Types | `src/types.ts` | Shared TypeScript interfaces |

The Preact entry point is `index.html` -> `src/main.tsx` -> `App`.

## Prerequisites

- Chromium-based browser with Web Serial API (Chrome 89+, Edge, etc.). Firefox & Safari currently lack required API.
- A Modbus slave device connected via a serial adapter recognizable by the OS (USB/RS485, etc.).

## Getting Started (Development)

Install dependencies (pnpm recommended):

```bash
pnpm install
pnpm dev
```

Then open the printed local URL (default `http://localhost:5173`).

For a production build:

```bash
pnpm build
pnpm preview
```

## Using the App

1. Open the app in a supported browser.
2. Click "Select Port" and choose your serial interface (RS-485 adapter, etc.).
3. Adjust serial parameters (baud rate, data bits, parity, stop bits) and Modbus settings (Slave ID, protocol) if needed.
4. Press "Connect".
5. For a single read: choose a function code (e.g. Holding Registers = FC03), start address, and quantity; click "Read".
6. To start periodic polling: click "Start Monitor" (click again to stop). Default interval is 1000 ms; adjust in `App.tsx` or `modbus.ts` if needed.
7. To write: 
   - **Single writes (FC05/06)**: Select function (05 coil / 06 single register), address, and value (prefix with `0x` for hex) then click "Write".
   - **Multi-coil writes (FC15)**: Select "15 - Write Multiple Coils", enter start address, and provide comma or space-separated coil values (0 or 1). Max 1968 coils.
   - **Multi-register writes (FC16)**: Select "16 - Write Multiple Registers", enter start address, and provide comma/space/line-separated register values (0-65535). Max 123 registers.
8. Toggle "Hex Display" to view values / addresses in hexadecimal.
9. Use "Clear Logs" or "Copy All Logs" for log management; each log line also has an individual copy button.

### Log Types

- Info: general status messages
- Sent: outbound Modbus frame bytes
- Received: inbound Modbus frame bytes
- Error: serial / protocol / timeout issues

## Screenshots

### FC15 - Write Multiple Coils Interface

![FC15 Multi-Coil Write Interface](https://github.com/user-attachments/assets/09eb3fe7-b5e3-4a14-b88d-ad65e82b701b)

The FC15 interface allows you to write multiple coils at once. Enter coil values as comma or space-separated bits (0 or 1), with a maximum of 1968 coils.

### FC16 - Write Multiple Registers Interface  

![FC16 Multi-Register Write Interface](https://github.com/user-attachments/assets/812d1fb4-328f-4f5e-b04d-e2f05985c36c)

The FC16 interface allows you to write multiple registers at once. Enter register values as comma, space, or line-separated numbers (0-65535), with support for hexadecimal values when hex display mode is enabled. Maximum of 123 registers.

## Modbus Frames (RTU)

Read request (example FC03):

```
| Slave | Func | Start Hi | Start Lo | Qty Hi | Qty Lo | CRC Lo | CRC Hi |
```

Single register write (FC06):

```
| Slave | 06 | Addr Hi | Addr Lo | Value Hi | Value Lo | CRC Lo | CRC Hi |
```

CRC16 polynomial 0xA001 (LSB first) is used. Exception responses are decoded with a basic Japanese->English translated map.

## Modbus Frames (ASCII)

ASCII frames are encoded in hexadecimal text format with start/end delimiters:

```
:AABBCCDDDD...EELR\r\n
```

Where:
- `:` = Start character (0x3A)
- `AA`, `BB`, etc. = Hexadecimal pairs representing data bytes (uppercase)
- `LR` = LRC (Longitudinal Redundancy Check) as hex pair
- `\r\n` = Termination (CR+LF, 0x0D 0x0A)

**LRC Calculation:** `LRC = (256 - (sum of all data bytes % 256)) % 256`

Example read request (FC03):
```
:01030000000AFB\r\n
```
- Slave: 01, Function: 03, Start: 0000, Quantity: 000A, LRC: FB

The ASCII implementation handles:
- Proper frame detection (`:` start, `\r\n` end)
- Hex decoding with validation
- LRC calculation and verification  
- Buffer management for partial/concatenated frames
- Error handling identical to RTU (LRC mismatch triggers error event)

## Error / Exception Handling

- Pending request queue: only one outstanding at a time; attempts while busy reject.
- 3 second timeout clears pending state.
- On Modbus exception (function | 0x80), the code is mapped and surfaced in logs.
- CRC mismatch triggers an error and buffer reset for that frame.

## Security Notes

The Web Serial API requires a user gesture to open a port; the page cannot access serial devices silently. All communication happens locally; no data leaves the browser unless you manually copy it.

## Limitations

<<<<<<< HEAD
- Only a subset of function codes parsed for response data (01/02 bits, 03/04 registers, 05/06/15/16 write echo).
- ASCII mode is a stub (frame detection simplified; no LRC validation currently).
=======
- Only a subset of function codes parsed for response data (01/02 bits, 03/04 registers, 05/06 write echo).
- No multi-write UI yet (15/16) though basic placeholders exist where appropriate.
>>>>>>> ff785179

## Project Scripts

| Script | Description |
|--------|-------------|
| `pnpm dev` | Start Vite dev server |
| `pnpm build` | Production build |
| `pnpm preview` | Preview built assets |
| `pnpm check` | Lint & TS (biome + tsgo) |
| `pnpm fix` | Auto-fix issues |

## Contributing

Issues & PRs welcome. Please keep the UI clean and lightweight. For significant protocol enhancements (multi-part frames, advanced diagnostics), consider adding tests and clear logs.

## License

MIT © 2025 takker99

## Acknowledgements

- Web Serial API team & MDN docs
- Preact for a minimal footprint
- Modbus protocol community references

---
Enjoy inspecting your Modbus devices directly from the browser.<|MERGE_RESOLUTION|>--- conflicted
+++ resolved
@@ -7,14 +7,9 @@
 ## Features
 
 - Runs 100% in the browser (no native installs) using Web Serial API
-<<<<<<< HEAD
-- Supports Modbus RTU (basic ASCII placeholder handler present)
+- Supports Modbus RTU and ASCII protocols with full framing validation
 - Single read (FC 01/02/03/04) & write (FC 05/06) requests
 - Multi-write operations (FC 15/16) with array input validation
-=======
-- Supports Modbus RTU and ASCII protocols with full framing validation
-- Single read (FC 01/02/03/04) & single write (FC 05/06) requests
->>>>>>> ff785179
 - Periodic monitoring (polling) with adjustable interval in code (default 1000 ms)
 - Hex or decimal display toggle for register values & addresses
 - Real‑time communication log (TX/RX) with copy single / copy all and automatic trimming
@@ -24,11 +19,6 @@
 
 ## Roadmap Ideas (Not yet implemented)
 
-<<<<<<< HEAD
-- Better Modbus ASCII framing & LRC check
-=======
-- Multi-coil (FC15) and multi-register (FC16) writes in UI
->>>>>>> ff785179
 - Saving / loading session profiles
 - Export logs / captured values to CSV
 - Custom polling interval in UI
@@ -163,13 +153,7 @@
 
 ## Limitations
 
-<<<<<<< HEAD
 - Only a subset of function codes parsed for response data (01/02 bits, 03/04 registers, 05/06/15/16 write echo).
-- ASCII mode is a stub (frame detection simplified; no LRC validation currently).
-=======
-- Only a subset of function codes parsed for response data (01/02 bits, 03/04 registers, 05/06 write echo).
-- No multi-write UI yet (15/16) though basic placeholders exist where appropriate.
->>>>>>> ff785179
 
 ## Project Scripts
 
