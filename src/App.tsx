--- conflicted
+++ resolved
@@ -45,11 +45,7 @@
   })
   const [writeConfig, setWriteConfig] = useState<ModbusWriteUIConfig>({
     address: 0,
-<<<<<<< HEAD
     functionCode: 6 as WriteFunctionCode,
-=======
-    functionCode: 6,
->>>>>>> b4381c38
     multiValues: '', // For multi-write input (comma-separated or multi-line)
     quantity: 1, // For multi-writes (FC15/16)
     value: '',
@@ -279,7 +275,6 @@
       : value.toString()
   }
 
-<<<<<<< HEAD
   // Memoized event handlers to prevent unnecessary re-renders
   const handleReadFunctionCodeChange = useCallback((e: Event) => {
     const target = e.currentTarget as HTMLSelectElement
@@ -320,9 +315,6 @@
     const target = e.currentTarget as HTMLInputElement
     setHexDisplay(target.checked)
   }, [])
-
-=======
->>>>>>> b4381c38
   // Helper functions for multi-write operations
   const parseCoilValues = (input: string): number[] => {
     // Parse comma-separated or space-separated bits (0/1)
@@ -672,16 +664,7 @@
                 <input
                   disabled={!isConnected}
                   id="writeValue"
-<<<<<<< HEAD
                   onChange={handleWriteValueChange}
-=======
-                  onChange={(e) =>
-                    setWriteConfig((prev) => ({
-                      ...prev,
-                      value: e.currentTarget.value,
-                    }))
-                  }
->>>>>>> b4381c38
                   placeholder="e.g. 1234 or 0x04D2"
                   type="text"
                   value={writeConfig.value}
@@ -695,16 +678,7 @@
                 <textarea
                   disabled={!isConnected}
                   id="multiCoilValues"
-<<<<<<< HEAD
                   onChange={handleWriteMultiValuesChange}
-=======
-                  onChange={(e) =>
-                    setWriteConfig((prev) => ({
-                      ...prev,
-                      multiValues: e.currentTarget.value,
-                    }))
-                  }
->>>>>>> b4381c38
                   placeholder="e.g. 1,0,1,1,0 or 1 0 1 1 0 (max 1968 coils)"
                   rows={3}
                   value={writeConfig.multiValues}
@@ -721,16 +695,7 @@
                 <textarea
                   disabled={!isConnected}
                   id="multiRegisterValues"
-<<<<<<< HEAD
                   onChange={handleWriteMultiValuesChange}
-=======
-                  onChange={(e) =>
-                    setWriteConfig((prev) => ({
-                      ...prev,
-                      multiValues: e.currentTarget.value,
-                    }))
-                  }
->>>>>>> b4381c38
                   placeholder={
                     hexDisplay
                       ? 'e.g. 0x1234,0x5678 or line-separated (max 123 registers)'
