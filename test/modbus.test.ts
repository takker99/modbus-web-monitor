import fc from 'fast-check'
import { describe, expect, it, vi } from 'vitest'
import { calculateCRC16, calculateLRC, ModbusClient } from '../src/modbus.ts'

// Helper to build a full RTU frame for read holding registers (FC03)
function buildReadHoldingRegistersRequest(
  slaveId: number,
  start: number,
  qty: number
) {
  const payload = [
    slaveId,
    3,
    (start >> 8) & 0xff,
    start & 0xff,
    (qty >> 8) & 0xff,
    qty & 0xff,
  ]
  const crc = calculateCRC16(payload)
  payload.push(crc & 0xff, (crc >> 8) & 0xff)
  return new Uint8Array(payload)
}

describe('CRC16', () => {
  it('matches known vector 0x01 0x03 0x00 0x00 0x00 0x0A => 0xC5CD', () => {
    const bytes = [0x01, 0x03, 0x00, 0x00, 0x00, 0x0a]
    const crc = calculateCRC16(bytes)
    expect(crc.toString(16)).toBe('cdc5') // low byte first in frame => 0xC5 0xCD
  })
})

describe('LRC', () => {
  it('calculates LRC for known vector [0x01, 0x03, 0x00, 0x00, 0x00, 0x0A] => 0xF2', () => {
    const bytes = [0x01, 0x03, 0x00, 0x00, 0x00, 0x0a]
    const lrc = calculateLRC(bytes)
    // Sum = 0x01 + 0x03 + 0x00 + 0x00 + 0x00 + 0x0A = 14 (0x0E)
    // LRC = (256 - (14 % 256)) % 256 = (256 - 14) % 256 = 242 % 256 = 242 = 0xF2
    expect(lrc).toBe(0xf2)
  })

  it('calculates LRC for edge case sum > 255', () => {
    const bytes = [0xff, 0xff] // sum = 510
    const lrc = calculateLRC(bytes)
    // sum % 256 = 510 % 256 = 254, LRC = (256 - 254) % 256 = 2
    expect(lrc).toBe(2)
  })

  it('calculates LRC for zero sum', () => {
    const bytes = [0x00, 0x00, 0x00]
    const lrc = calculateLRC(bytes)
    // sum = 0, LRC = (256 - 0) % 256 = 0
    expect(lrc).toBe(0)
  })
})

describe('Request frame building (read)', () => {
  it('builds proper read holding registers frame', async () => {
    const req = buildReadHoldingRegistersRequest(1, 0x0000, 10)
    // Length should be 8 bytes (6 + 2 CRC)
    expect(req.length).toBe(8)
    // CRC low/high ordering
    const crcNo = calculateCRC16(Array.from(req.slice(0, -2)))
    expect(req[6]).toBe(crcNo & 0xff)
    expect(req[7]).toBe((crcNo >> 8) & 0xff)
  })
})

describe('Write single (FC05/06)', () => {
  it('builds and parses FC05 single coil write echo', async () => {
    const client = new ModbusClient()
    const promise = client.write({
      address: 0x0013,
      functionCode: 5,
      slaveId: 1,
      value: 1,
    })
    // Echo response: slave, fc, addr hi, addr lo, value hi, value lo
    const frame = [1, 5, 0x00, 0x13, 0xff, 0x00]
    const crc = calculateCRC16(frame)
    frame.push(crc & 0xff, (crc >> 8) & 0xff)
    client.handleResponse(new Uint8Array(frame))
    await expect(promise).resolves.toBeUndefined()
  })

  it('builds and parses FC06 single register write echo', async () => {
    const client = new ModbusClient()
    const promise = client.write({
      address: 0x0001,
      functionCode: 6,
      slaveId: 2,
      value: 0x0a0b,
    })
    const frame = [2, 6, 0x00, 0x01, 0x0a, 0x0b]
    const crc = calculateCRC16(frame)
    frame.push(crc & 0xff, (crc >> 8) & 0xff)
    client.handleResponse(new Uint8Array(frame))
    await expect(promise).resolves.toBeUndefined()
  })
})

describe('Write multiple (FC15/16)', () => {
  it('builds FC15 frame and parses echo', async () => {
    const client = new ModbusClient()
    const values = [1, 0, 1, 1, 0, 0, 1, 0, 1] // 9 coils => 2 bytes
    const promise = client.write({
      address: 0x0005,
      functionCode: 15,
      slaveId: 3,
      value: values,
    })
    // Expected packed bytes: first 8 bits = 1,0,1,1,0,0,1,0 -> 0b01001101 = 0x4D (LSB first per coil order)
    // second byte for 9th bit -> bit0 = 1
    const packed1 = 0b01001101
    const packed2 = 0b00000001
    // Device echo response (no data bytes): slave, fc, addr hi, addr lo, qty hi, qty lo
    const frame = [3, 15, 0x00, 0x05, 0x00, values.length]
    const crc = calculateCRC16(frame)
    frame.push(crc & 0xff, (crc >> 8) & 0xff)
    // Ensure our internal request packing matches expectation
    // We trigger after write request is emitted by calling handleResponse with echo
    client.handleResponse(new Uint8Array(frame))
    await expect(promise).resolves.toBeUndefined()
    // Indirectly, packing logic already used; to assert bytes we'd rebuild via private method – skipped.
    expect(packed1).toBe(0x4d)
    expect(packed2).toBe(0x01)
  })

  it('builds FC16 frame and parses echo', async () => {
    const client = new ModbusClient()
    const regs = [0x1234, 0xabcd, 0x0001]
    const promise = client.write({
      address: 0x0100,
      functionCode: 16,
      slaveId: 4,
      value: regs,
    })
    // Echo response: slave, fc, addr hi, addr lo, qty hi, qty lo
    const frame = [4, 16, 0x01, 0x00, 0x00, regs.length]
    const crc = calculateCRC16(frame)
    frame.push(crc & 0xff, (crc >> 8) & 0xff)
    client.handleResponse(new Uint8Array(frame))
    await expect(promise).resolves.toBeUndefined()
  })
})

describe('Response parsing', () => {
  it('parses a valid FC03 response with 2 registers', async () => {
    const client = new ModbusClient()
    const promise = client.read({
      functionCode: 3,
      quantity: 2,
      slaveId: 1,
      startAddress: 0,
    })

    // simulate device response
    // slave=1 fc=3 byteCount=4 data=0x00 0x01 0x00 0x02
    const frame = [1, 3, 4, 0, 1, 0, 2]
    const crc = calculateCRC16(frame)
    frame.push(crc & 0xff, (crc >> 8) & 0xff)
    client.handleResponse(new Uint8Array(frame))

    const res = await promise
    expect(res.data).toEqual([1, 2])
  })

  it('handles coil status bit unpacking (FC01)', async () => {
    const client = new ModbusClient()
    const promise = client.read({
      functionCode: 1,
      quantity: 8,
      slaveId: 1,
      startAddress: 0,
    })
    // slave=1 fc=1 byteCount=1 data=0b10100101 (LSB first per Modbus)
    const frame = [1, 1, 1, 0b10100101]
    const crc = calculateCRC16(frame)
    frame.push(crc & 0xff, (crc >> 8) & 0xff)
    client.handleResponse(new Uint8Array(frame))

    const res = await promise
    // Bits unpacked LSB -> MSB
    expect(res.data.slice(0, 8)).toEqual([1, 0, 1, 0, 0, 1, 0, 1])
  })

  it('rejects on CRC error', async () => {
    const client = new ModbusClient()
    const promise = client.read({
      functionCode: 3,
      quantity: 1,
      slaveId: 1,
      startAddress: 0,
    })
    // Build a valid frame then corrupt last byte
    const frame = [1, 3, 2, 0, 5]
    const crc = calculateCRC16(frame)
    frame.push(crc & 0xff, (crc >> 8) & 0xff)
    frame[frame.length - 1] ^= 0xff // corrupt high CRC byte
    client.handleResponse(new Uint8Array(frame))
    await expect(promise).rejects.toThrow(/CRC error/)
  })

  it('handles exception frame (function | 0x80)', async () => {
    const client = new ModbusClient()
    const promise = client.read({
      functionCode: 3,
      quantity: 1,
      slaveId: 1,
      startAddress: 0,
    })
    // Exception: slave=1, function=0x83, code=2 (Illegal data address) + CRC
    const frame = [1, 0x83, 2]
    const crc = calculateCRC16(frame)
    frame.push(crc & 0xff, (crc >> 8) & 0xff)
    client.handleResponse(new Uint8Array(frame))
    await expect(promise).rejects.toThrow(/Illegal data address/)
  })

  it('times out when no response', async () => {
    vi.useFakeTimers()
    const client = new ModbusClient()
    const promise = client.read({
      functionCode: 3,
      quantity: 1,
      slaveId: 1,
      startAddress: 0,
    })
    // Fast-forward timers
    vi.advanceTimersByTime(3005)
    await expect(promise).rejects.toThrow(/timed out/)
    vi.useRealTimers()
  })
})

// Buffer handling for partial + concatenated frames
describe('Buffer handling', () => {
  it('parses frame delivered in two chunks', async () => {
    const client = new ModbusClient()
    const promise = client.read({
      functionCode: 3,
      quantity: 1,
      slaveId: 1,
      startAddress: 0,
    })
    const base = [1, 3, 2, 0, 7]
    const crc = calculateCRC16(base)
    base.push(crc & 0xff, (crc >> 8) & 0xff)
    // send first half
    client.handleResponse(new Uint8Array(base.slice(0, 3)))
    // still pending
    client.handleResponse(new Uint8Array(base.slice(3)))
    const res = await promise
    expect(res.data).toEqual([7])
  })

  it('parses two concatenated frames sequentially', async () => {
    const client = new ModbusClient()
    const p1 = client.read({
      functionCode: 3,
      quantity: 1,
      slaveId: 1,
      startAddress: 0,
    })
    const frame1 = [1, 3, 2, 0, 9]
    const crc1 = calculateCRC16(frame1)
    frame1.push(crc1 & 0xff, (crc1 >> 8) & 0xff)

    const frame2 = [1, 3, 2, 0, 10]
    const crc2 = calculateCRC16(frame2)
    frame2.push(crc2 & 0xff, (crc2 >> 8) & 0xff)

    // deliver both frames back-to-back; second should wait for new request
    client.handleResponse(new Uint8Array([...frame1, ...frame2]))
    const r1 = await p1
    expect(r1.data).toEqual([9])

    const p2 = client.read({
      functionCode: 3,
      quantity: 1,
      slaveId: 1,
      startAddress: 0,
    })
    // buffer already has second frame
    const r2 = await p2
    expect(r2.data).toEqual([10])
  })
})

describe('Property based FC16 request CRC + structure', () => {
  it('generates correct length and CRC for random register arrays', () => {
    fc.assert(
      fc.property(
        fc.array(fc.integer({ max: 0xffff, min: 0 }), {
          maxLength: 10,
          minLength: 1,
        }),
        fc.integer({ max: 0xff, min: 0 }),
        fc.integer({ max: 0xffff, min: 0 }),
        (regs, slaveId, address) => {
          const quantity = regs.length
          const byteCount = quantity * 2
          const base = [
            slaveId,
            16,
            (address >> 8) & 0xff,
            address & 0xff,
            (quantity >> 8) & 0xff,
            quantity & 0xff,
            byteCount,
            ...regs.flatMap((v: number) => [(v >> 8) & 0xff, v & 0xff]),
          ]
          const crc = calculateCRC16(base)
          const frame = [...base, crc & 0xff, (crc >> 8) & 0xff]
          const crc2 = calculateCRC16(frame.slice(0, -2))
          return (frame.length === 9 + byteCount &&
            crc === crc2 &&
            frame[frame.length - 2] === (crc & 0xff) &&
            frame[frame.length - 1] === ((crc >> 8) & 0xff)) as boolean
        }
      ),
      { numRuns: 50 }
    )
  })
})

describe('Performance parsing burst', () => {
  it('parses 1000 small FC03 frames under 200ms', async () => {
    const client = new ModbusClient()
    const frames: number[] = []
    for (let i = 0; i < 1000; i++) {
      const base = [1, 3, 2, 0, i & 0xff]
      const crc = calculateCRC16(base)
      base.push(crc & 0xff, (crc >> 8) & 0xff)
      frames.push(...base)
    }
    const start = performance.now()
    // Issue reads sequentially consuming frames already buffered
    for (let i = 0; i < 1000; i++) {
      const p = client.read({
        functionCode: 3,
        quantity: 1,
        slaveId: 1,
        startAddress: 0,
      })
      if (i === 0) {
        client.handleResponse(new Uint8Array(frames))
      }
      const r = await p
      expect(r.data.length).toBe(1)
    }
    const elapsed = performance.now() - start
    expect(elapsed).toBeLessThan(200)
  }, 10000)
})

<<<<<<< HEAD
describe('Multi-write operations (FC15/16)', () => {
  it('builds and sends FC15 multi-coil write request', async () => {
    const client = new ModbusClient()
    const promise = client.write({
      address: 0x0013,
      functionCode: 15,
      slaveId: 1,
      value: [1, 0, 1, 1, 0, 1, 0, 0], // 8 coils
    })

    // Simulate response: slave, fc, addr hi, addr lo, qty hi, qty lo, crc
    const response = [1, 15, 0x00, 0x13, 0x00, 0x08]
    const crc = calculateCRC16(response)
    response.push(crc & 0xff, (crc >> 8) & 0xff)

    client.handleResponse(new Uint8Array(response))
    await promise // Should resolve without error
  })

  it('builds and sends FC16 multi-register write request', async () => {
    const client = new ModbusClient()
    const promise = client.write({
      address: 0x0001,
      functionCode: 16,
      slaveId: 1,
      value: [0x1234, 0x5678, 0x9abc], // 3 registers
    })

    // Simulate response: slave, fc, addr hi, addr lo, qty hi, qty lo, crc
    const response = [1, 16, 0x00, 0x01, 0x00, 0x03]
    const crc = calculateCRC16(response)
    response.push(crc & 0xff, (crc >> 8) & 0xff)

    client.handleResponse(new Uint8Array(response))
    await promise // Should resolve without error
  })

  it('validates FC15 array requirement', async () => {
    const client = new ModbusClient()
    await expect(
      client.write({
        address: 0x0013,
        functionCode: 15,
        slaveId: 1,
        value: 1, // Should be array for FC15
      })
    ).rejects.toThrow('FC15 requires value to be an array of bits')
  })

  it('validates FC16 array requirement', async () => {
    const client = new ModbusClient()
    await expect(
      client.write({
        address: 0x0001,
        functionCode: 16,
        slaveId: 1,
        value: 1234, // Should be array for FC16
      })
    ).rejects.toThrow('FC16 requires value to be an array of register values')
  })

  it('correctly encodes FC15 coil bits into bytes', () => {
    // This test checks the bit packing logic inside buildWriteRequest
    // We'll create a client, capture the request frame, and verify bit encoding
    const client = new ModbusClient()
    let capturedFrame: Uint8Array | null = null

    client.on('request', (frame: Uint8Array) => {
      capturedFrame = frame
    })

    client.write({
      address: 0x0013,
      functionCode: 15,
      slaveId: 1,
      value: [1, 0, 1, 1, 0, 1, 0, 0, 1], // 9 bits = 2 bytes
    })

    expect(capturedFrame).not.toBeNull()
    if (capturedFrame) {
      // Frame: slave(1) + fc(1) + addr(2) + qty(2) + byteCount(1) + data(2) + crc(2) = 11 bytes
      expect(capturedFrame.length).toBe(11)
      expect(capturedFrame[0]).toBe(1) // slave ID
      expect(capturedFrame[1]).toBe(15) // function code
      expect(capturedFrame[2]).toBe(0x00) // address high
      expect(capturedFrame[3]).toBe(0x13) // address low
      expect(capturedFrame[4]).toBe(0x00) // quantity high
      expect(capturedFrame[5]).toBe(0x09) // quantity low (9 coils)
      expect(capturedFrame[6]).toBe(0x02) // byte count (2 bytes for 9 bits)
      // Bit packing: [1,0,1,1,0,1,0,0] = 0x2D, [1] = 0x01
      expect(capturedFrame[7]).toBe(0x2d) // first byte
      expect(capturedFrame[8]).toBe(0x01) // second byte
    }
=======
describe('Modbus ASCII', () => {
  describe('Frame building', () => {
    it('builds ASCII read request with proper format', async () => {
      const client = new ModbusClient()
      client.setProtocol('ascii')

      let requestData: Uint8Array | null = null
      client.on('request', (data) => {
        requestData = data
      })

      const promise = client.read({
        functionCode: 3,
        quantity: 1,
        slaveId: 1,
        startAddress: 0,
      })

      expect(requestData).not.toBeNull()
      const requestString = String.fromCharCode(...requestData!)

      // Should be :AABBCCDDDDDDLR\r\n format
      // Expected: :010300000001FB\r\n
      // slave=01, func=03, start=0000, qty=0001, LRC=FB
      expect(requestString).toMatch(/^:[0-9A-F]+\r\n$/)
      expect(requestString).toBe(':010300000001FB\r\n')

      // Clean up pending request
      client.handleResponse(
        new Uint8Array(
          Array.from(':010302000AF0\r\n').map((c) => c.charCodeAt(0))
        )
      )
      await promise
    })

    it('builds ASCII write request with proper format', async () => {
      const client = new ModbusClient()
      client.setProtocol('ascii')

      let requestData: Uint8Array | null = null
      client.on('request', (data) => {
        requestData = data
      })

      const promise = client.write({
        address: 0x0013,
        functionCode: 5,
        slaveId: 1,
        value: 1,
      })

      expect(requestData).not.toBeNull()
      const requestString = String.fromCharCode(...requestData!)

      // Expected: :01050013FF00E8\r\n
      // slave=01, func=05, addr=0013, value=FF00, LRC=E8
      expect(requestString).toMatch(/^:[0-9A-F]+\r\n$/)
      expect(requestString).toBe(':01050013FF00E8\r\n')

      // Clean up pending request
      client.handleResponse(
        new Uint8Array(
          Array.from(':01050013FF00E8\r\n').map((c) => c.charCodeAt(0))
        )
      )
      await promise
    })
  })

  describe('Frame parsing', () => {
    it('parses valid ASCII response frame', async () => {
      const client = new ModbusClient()
      client.setProtocol('ascii')

      const promise = client.read({
        functionCode: 3,
        quantity: 1,
        slaveId: 1,
        startAddress: 0,
      })

      // Response: slave=01, func=03, count=02, data=000A, LRC=F0
      const responseFrame = ':010302000AF0\r\n'
      client.handleResponse(
        new Uint8Array(Array.from(responseFrame).map((c) => c.charCodeAt(0)))
      )

      const response = await promise
      expect(response.data).toEqual([10]) // 0x000A = 10
      expect(response.functionCode).toBe(3)
      expect(response.slaveId).toBe(1)
    })

    it('rejects frame with bad LRC', async () => {
      const client = new ModbusClient()
      client.setProtocol('ascii')

      const promise = client.read({
        functionCode: 3,
        quantity: 1,
        slaveId: 1,
        startAddress: 0,
      })

      // Response with corrupted LRC (should be F0, using FF)
      const responseFrame = ':010302000AFF\r\n'
      client.handleResponse(
        new Uint8Array(Array.from(responseFrame).map((c) => c.charCodeAt(0)))
      )

      await expect(promise).rejects.toThrow(/LRC error/)
    })

    it('handles exception frame in ASCII', async () => {
      const client = new ModbusClient()
      client.setProtocol('ascii')

      const promise = client.read({
        functionCode: 3,
        quantity: 1,
        slaveId: 1,
        startAddress: 0,
      })

      // Exception response: slave=01, func=83, code=02, LRC=7A
      const responseFrame = ':0183027A\r\n'
      client.handleResponse(
        new Uint8Array(Array.from(responseFrame).map((c) => c.charCodeAt(0)))
      )

      await expect(promise).rejects.toThrow(/Illegal data address/)
    })

    it('handles partial frame delivery', async () => {
      const client = new ModbusClient()
      client.setProtocol('ascii')

      const promise = client.read({
        functionCode: 3,
        quantity: 1,
        slaveId: 1,
        startAddress: 0,
      })

      // Send frame in chunks
      const _responseFrame = ':010302000AF0\r\n'
      client.handleResponse(
        new Uint8Array(Array.from(':01030').map((c) => c.charCodeAt(0)))
      )
      client.handleResponse(
        new Uint8Array(Array.from('2000AF0\r\n').map((c) => c.charCodeAt(0)))
      )

      const response = await promise
      expect(response.data).toEqual([10])
    })

    it('handles multiple concatenated frames', async () => {
      const client = new ModbusClient()
      client.setProtocol('ascii')

      const p1 = client.read({
        functionCode: 3,
        quantity: 1,
        slaveId: 1,
        startAddress: 0,
      })

      // Send two frames concatenated
      const frame1 = ':010302000AF0\r\n'
      const frame2 = ':010302000BEF\r\n'
      client.handleResponse(
        new Uint8Array(Array.from(frame1 + frame2).map((c) => c.charCodeAt(0)))
      )

      const r1 = await p1
      expect(r1.data).toEqual([10])

      const p2 = client.read({
        functionCode: 3,
        quantity: 1,
        slaveId: 1,
        startAddress: 0,
      })

      const r2 = await p2
      expect(r2.data).toEqual([11])
    })

    it('handles garbage before start character', async () => {
      const client = new ModbusClient()
      client.setProtocol('ascii')

      const promise = client.read({
        functionCode: 3,
        quantity: 1,
        slaveId: 1,
        startAddress: 0,
      })

      // Send garbage + valid frame
      const responseData = 'garbage123:010302000AF0\r\n'
      client.handleResponse(
        new Uint8Array(Array.from(responseData).map((c) => c.charCodeAt(0)))
      )

      const response = await promise
      expect(response.data).toEqual([10])
    })

    it('rejects frame with invalid hex characters', async () => {
      const client = new ModbusClient()
      client.setProtocol('ascii')

      const promise = client.read({
        functionCode: 3,
        quantity: 1,
        slaveId: 1,
        startAddress: 0,
      })

      // Frame with invalid hex character 'G'
      const responseFrame = ':01G302000AF1\r\n'
      client.handleResponse(
        new Uint8Array(Array.from(responseFrame).map((c) => c.charCodeAt(0)))
      )

      await expect(promise).rejects.toThrow(/Invalid hex pair/)
    })

    it('rejects frame with odd number of hex characters', async () => {
      const client = new ModbusClient()
      client.setProtocol('ascii')

      const promise = client.read({
        functionCode: 3,
        quantity: 1,
        slaveId: 1,
        startAddress: 0,
      })

      // Frame with odd number of hex chars (missing one char)
      const responseFrame = ':01030200AF1\r\n'
      client.handleResponse(
        new Uint8Array(Array.from(responseFrame).map((c) => c.charCodeAt(0)))
      )

      await expect(promise).rejects.toThrow(/odd number of hex characters/)
    })

    it('rejects frame that is too short', async () => {
      const client = new ModbusClient()
      client.setProtocol('ascii')

      const promise = client.read({
        functionCode: 3,
        quantity: 1,
        slaveId: 1,
        startAddress: 0,
      })

      // Frame too short (only 1 byte)
      const responseFrame = ':01F8\r\n'
      client.handleResponse(
        new Uint8Array(Array.from(responseFrame).map((c) => c.charCodeAt(0)))
      )

      await expect(promise).rejects.toThrow(/too short/)
    })
>>>>>>> ff785179
  })
})<|MERGE_RESOLUTION|>--- conflicted
+++ resolved
@@ -353,7 +353,6 @@
   }, 10000)
 })
 
-<<<<<<< HEAD
 describe('Multi-write operations (FC15/16)', () => {
   it('builds and sends FC15 multi-coil write request', async () => {
     const client = new ModbusClient()
@@ -447,7 +446,9 @@
       expect(capturedFrame[7]).toBe(0x2d) // first byte
       expect(capturedFrame[8]).toBe(0x01) // second byte
     }
-=======
+  })
+})
+
 describe('Modbus ASCII', () => {
   describe('Frame building', () => {
     it('builds ASCII read request with proper format', async () => {
@@ -718,6 +719,5 @@
 
       await expect(promise).rejects.toThrow(/too short/)
     })
->>>>>>> ff785179
   })
 })